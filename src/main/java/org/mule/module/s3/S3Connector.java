--- conflicted
+++ resolved
@@ -437,15 +437,12 @@
                                @Optional String encryption) throws IOException
     {
     	S3ObjectContent s3Content = S3ContentUtils.createContent(content, contentLength, contentMd5);
-        return client.createObject(new S3ObjectId(bucketName, key), s3Content, contentType, contentDisposition, acl.toS3Equivalent(), storageClass.toS3Equivalent(),
+        String response = client.createObject(new S3ObjectId(bucketName, key), s3Content, contentType, contentDisposition, acl.toS3Equivalent(), storageClass.toS3Equivalent(),
                 userMetadata, encryption);
-<<<<<<< HEAD
-=======
         if (s3Content instanceof TempFileS3ObjectContent) {
         	((TempFileS3ObjectContent) s3Content).delete();
         }
         return response;
->>>>>>> 82e09ee2
     }
 
     /**
