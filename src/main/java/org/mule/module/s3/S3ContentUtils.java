--- conflicted
+++ resolved
@@ -50,15 +50,7 @@
                 return createContent(streamContent, Long.parseLong(contentLengthHeader.getValue()),
                     contentMd5);
             }
-<<<<<<< HEAD
-            File tempFile = toTempFile(streamContent);
-            long streamLength = tempFile.length();
-            tempFile.delete();
-            return createContent(streamContent, streamLength, contentMd5);
-=======
-            return createContent(streamContent, null, contentMd5);
->>>>>>> 82e09ee2
-            
+            return createContent(streamContent, null, contentMd5);            
         }
         if (content instanceof String)
         {
